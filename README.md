# Vapoursynth-HIP
<<<<<<< HEAD
An easy to use vapoursynth plugin to compute SSIMU2 or Butteraugli (not yet) on GPU
=======
An easy to use plugin for vapoursynth performing SSIMU2 measurments using the GPU with HIP
The ability to compute butteraugli is being worked on
>>>>>>> fd6e01e3

# Usage:

`vs.core.vship.SSIMULACRA2(original, distorded)`
`vs.core.vship.BUTTERAUGLI(original, distorded, intensity_target=80)`

to convert to RGBS:

`vclip = vclip.resize.Bicubic(height=vclip.height, width=vclip.width, format=vs.RGBS, matrix_in_s="709")`

to get the resulting values (can be modified but this is an example):

`res = [[ind, fr.props["_SSIMULACRA2"]] for (ind, fr) in enumerate(vclip.frames())]`
for butteraugli, it is "_BUTTERAUGLI_2Norm", "_BUTTERAUGLI_3Norm", "_BUTTERAUGLI_INFNorm"

you can try to tune the number of vapoursynth threads
-> more threads can sometimes be faster but with more vram usage (for 1080p it can go up to 300 VRAM MB per threads)
`vs.core.threads = ?`

# to build:
Warning: it is compiled for the specific gpu used to compile by default

(same for windows and linux)
you need 
- make
- hipcc or nvcc 
- vapoursynth

for nvidia cards:
`make buildcuda`

for amd cards:
`make build`

to install: either use the dll or:
`make install`

# special credits to dnjulek with the ZIG vapoursynth implementation<|MERGE_RESOLUTION|>--- conflicted
+++ resolved
@@ -1,10 +1,6 @@
 # Vapoursynth-HIP
-<<<<<<< HEAD
-An easy to use vapoursynth plugin to compute SSIMU2 or Butteraugli (not yet) on GPU
-=======
-An easy to use plugin for vapoursynth performing SSIMU2 measurments using the GPU with HIP
-The ability to compute butteraugli is being worked on
->>>>>>> fd6e01e3
+
+An easy to use vapoursynth plugin to compute SSIMU2 or Butteraugli on GPU
 
 # Usage:
 
