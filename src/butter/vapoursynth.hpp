--- conflicted
+++ resolved
@@ -191,11 +191,7 @@
         }
     
         d.streamnum = std::min(d.streamnum, infos.numThreads);
-<<<<<<< HEAD
-        d.streamnum = std::min((size_t)d.streamnum, (size_t)((size_t)devattr.totalGlobalMem/(32llu*4llu*(size_t)viref->width*(size_t)viref->height))); //VRAM overcommit partial protection
-=======
         d.streamnum = std::min((int64_t)d.streamnum, (int64_t)((int64_t)devattr.totalGlobalMem/(32llu*4llu*(int64_t)viref->width*(int64_t)viref->height))); //VRAM overcommit partial protection
->>>>>>> aa8db3d8
         d.streamnum = std::max(d.streamnum, 1);
         d.streams = (hipStream_t*)malloc(sizeof(hipStream_t)*d.streamnum);
         for (int i = 0; i < d.streamnum; i++){
