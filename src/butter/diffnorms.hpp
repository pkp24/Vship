namespace butter{

int allocsizeScore(int width, int height){
    int w = width*height;
    while (w > 1024){
        w = (w - 1)/1024 + 1;
    }
    return w*3;
}

__global__ void sumreduce(float* dst, float* src, int width){
    //dst must be of size 3*sizeof(float)*blocknum at least
    //shared memory needed is 3*sizeof(float)*threadnum at least
    const int x = threadIdx.x + blockIdx.x*blockDim.x;
    const int thx = threadIdx.x;
    const int threadnum = blockDim.x;
    
    __shared__ float sharedmem[1024*3];

    if (x >= width){
        sharedmem[thx] = 0.0f;
        sharedmem[1024+thx] = 0.0f;
        sharedmem[1024*2+thx] = 0.0f;
    } else {
        sharedmem[thx] = src[x];
        sharedmem[1024+thx] = src[x+width];
        sharedmem[1024*2+thx] = src[x+2*width];
    }
    __syncthreads();
    //now we need to do some pointer jumping to regroup every block sums;
    int next = 1;
    while (next < threadnum){
        if (thx + next < threadnum && (thx%(next*2) == 0)){
            sharedmem[thx] += sharedmem[thx+next];
            sharedmem[thx + 1024] += sharedmem[thx+next + 1024];
            sharedmem[thx + 2*1024] = max(sharedmem[thx + 2*1024], sharedmem[thx+next + 2*1024]);
        }
        next *= 2;
        __syncthreads();
    }
    if (thx == 0){
        dst[blockIdx.x] = sharedmem[0];
        dst[blockIdx.x + gridDim.x] = sharedmem[1024];
        dst[blockIdx.x + 2*gridDim.x] = sharedmem[2*1024];
    }
}

__global__ void sumreducenorm(float* dst, float* src, int width){
    //dst must be of size 3*sizeof(float)*blocknum at least
    //shared memory needed is sizeof(float)*threadnum at least
    const int x = threadIdx.x + blockIdx.x*blockDim.x;
    const int thx = threadIdx.x;
    const int threadnum = blockDim.x;
    
    __shared__ float sharedmem[1024*3];

    if (x >= width){
        sharedmem[thx] = 0.0f;
        sharedmem[1024+thx] = 0.0f;
        sharedmem[1024*2+thx] = 0.0f;
    } else {
        sharedmem[thx] = src[x]*src[x];
        sharedmem[1024+thx] = abs(src[x])*src[x]*src[x];
        sharedmem[1024*2+thx] = abs(src[x]);
    }
    __syncthreads();
    //now we need to do some pointer jumping to regroup every block sums;
    int next = 1;
    while (next < threadnum){
        if (thx + next < threadnum && (thx%(next*2) == 0)){
            sharedmem[thx] += sharedmem[thx+next];
            sharedmem[thx + 1024] += sharedmem[thx+next + 1024];
            sharedmem[thx + 2*1024] = max(sharedmem[thx + 2*1024], sharedmem[thx+next + 2*1024]);
        }
        next *= 2;
        __syncthreads();
    }
    if (thx == 0){
        dst[blockIdx.x] = sharedmem[0];
        dst[blockIdx.x + gridDim.x] = sharedmem[1024];
        dst[blockIdx.x + 2*gridDim.x] = sharedmem[2*1024];
    }
}

std::tuple<float, float, float> diffmapscore(float* diffmap, float* temp, float* temp2, float* pinned, int width, hipStream_t stream){
    bool first = true;
    int basewidth = width;
    float* src = diffmap;
    float* temps[2] = {temp, temp2};
    int oscillate = 0;
    int th_x, bl_x;
    while (width > 1024){
        th_x = 1024;
        bl_x = (width - 1)/th_x + 1;
        if (first){
            sumreducenorm<<<dim3(bl_x), dim3(th_x), 0, stream>>>(temps[oscillate], src, width);
        } else {
            sumreduce<<<dim3(bl_x), dim3(th_x), 0, stream>>>(temps[oscillate], src, width);
        }
        src = temps[oscillate];
        oscillate ^= 1;
        first = false;
        width = bl_x;
    }
<<<<<<< HEAD
    float* back_to_cpu = pinned;
    float resnorm2 = 0;
    float resnorm3 = 0;
    float resnorminf = 0;
=======
    float* back_to_cpu = (float*)malloc(sizeof(float)*width*3);
    if (!back_to_cpu) throw std::bad_alloc();
    float resnorm2 = 0.0f;
    float resnorm3 = 0.0f;
    float resnorminf = 0.0f;
>>>>>>> f64e650e
    hipMemcpyDtoHAsync(back_to_cpu, src, sizeof(float)*width*3, stream);

    hipStreamSynchronize(stream);

    for (int i = 0; i < width; i++){
        if (first){
            resnorm2 += std::pow(std::abs(back_to_cpu[i]), 2);
            resnorm3 += std::pow(std::abs(back_to_cpu[i]), 3);
            resnorminf = std::max(resnorminf, std::abs(back_to_cpu[i]));
        } else {
            resnorm2 += std::abs(back_to_cpu[i]);
            resnorm3 += std::abs(back_to_cpu[i+width]);
            resnorminf = std::max(resnorminf, std::abs(back_to_cpu[i+2*width]));
        }
    }

<<<<<<< HEAD
    resnorm2 = std::pow(resnorm2/basewidth, 1./2.);
    resnorm3 = std::pow(resnorm3/basewidth, 1./3.);
=======
    free(back_to_cpu);
    resnorm2 = std::powf(resnorm2/basewidth, 1.0/2.0);
    resnorm3 = std::pow(resnorm3/basewidth, 1.0/3.0);
>>>>>>> f64e650e
    return std::make_tuple(resnorm2, resnorm3, resnorminf);
}

}<|MERGE_RESOLUTION|>--- conflicted
+++ resolved
@@ -102,18 +102,10 @@
         first = false;
         width = bl_x;
     }
-<<<<<<< HEAD
     float* back_to_cpu = pinned;
-    float resnorm2 = 0;
-    float resnorm3 = 0;
-    float resnorminf = 0;
-=======
-    float* back_to_cpu = (float*)malloc(sizeof(float)*width*3);
-    if (!back_to_cpu) throw std::bad_alloc();
     float resnorm2 = 0.0f;
     float resnorm3 = 0.0f;
     float resnorminf = 0.0f;
->>>>>>> f64e650e
     hipMemcpyDtoHAsync(back_to_cpu, src, sizeof(float)*width*3, stream);
 
     hipStreamSynchronize(stream);
@@ -130,14 +122,8 @@
         }
     }
 
-<<<<<<< HEAD
     resnorm2 = std::pow(resnorm2/basewidth, 1./2.);
     resnorm3 = std::pow(resnorm3/basewidth, 1./3.);
-=======
-    free(back_to_cpu);
-    resnorm2 = std::powf(resnorm2/basewidth, 1.0/2.0);
-    resnorm3 = std::pow(resnorm3/basewidth, 1.0/3.0);
->>>>>>> f64e650e
     return std::make_tuple(resnorm2, resnorm3, resnorminf);
 }
 
