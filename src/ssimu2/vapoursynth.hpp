--- conflicted
+++ resolved
@@ -155,13 +155,8 @@
         }
     
         d.streamnum = std::min(d.streamnum, infos.numThreads); // vs threads < numStream would make no sense
-<<<<<<< HEAD
-        d.streamnum = std::min((size_t)d.streamnum, (size_t)((size_t)devattr.totalGlobalMem/(32llu*4llu*(size_t)viref->width*(size_t)viref->height))); //VRAM overcommit partial protection
-        d.streamnum = std::max(d.streamnum, 1);
-=======
         d.streamnum = std::min((int64_t)d.streamnum, (int64_t)((int64_t)devattr.totalGlobalMem/(12llu*4llu*(int64_t)viref->width*(int64_t)viref->height))); //VRAM overcommit partial protection
         d.streamnum = std::max(d.streamnum, 1); //at least one stream to not just wait indefinitely
->>>>>>> aa8db3d8
         d.streams = (hipStream_t*)malloc(sizeof(hipStream_t)*d.streamnum);
         for (int i = 0; i < d.streamnum; i++){
             hipStreamCreate(d.streams + i);
