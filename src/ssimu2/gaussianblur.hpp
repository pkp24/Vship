--- conflicted
+++ resolved
@@ -28,18 +28,18 @@
     const int tampon_base_y = y - thy - 8;
 
     //fill tampon
-    tampon[thy*32+thx] = (tampon_base_x + thx >= 0 && tampon_base_x + thx < width && tampon_base_y + thy >= 0 && tampon_base_y + thy < height) ? src[(tampon_base_y+thy)*width + tampon_base_x+thx] : makeFloat3(0., 0., 0.);
-    tampon[(thy+16)*32+thx] = (tampon_base_x + thx >= 0 && tampon_base_x + thx < width && tampon_base_y + thy + 16 >= 0 && tampon_base_y + thy + 16 < height) ? src[(tampon_base_y+thy+16)*width + tampon_base_x+thx] : makeFloat3(0., 0., 0.);
-    tampon[thy*32+thx+16] = (tampon_base_x + thx +16 >= 0 && tampon_base_x + thx +16 < width && tampon_base_y + thy >= 0 && tampon_base_y + thy < height) ? src[(tampon_base_y+thy)*width + tampon_base_x+thx+16] : makeFloat3(0., 0., 0.);
-    tampon[(thy+16)*32+thx+16] = (tampon_base_x + thx +16 >= 0 && tampon_base_x + thx +16 < width && tampon_base_y + thy + 16 >= 0 && tampon_base_y + thy + 16 < height) ? src[(tampon_base_y+thy+16)*width + tampon_base_x+thx+16] : makeFloat3(0., 0., 0.);
+    tampon[thy*32+thx] = (tampon_base_x + thx >= 0 && tampon_base_x + thx < width && tampon_base_y + thy >= 0 && tampon_base_y + thy < height) ? src[(tampon_base_y+thy)*width + tampon_base_x+thx] : makeFloat3(0.f, 0.f, 0.f);
+    tampon[(thy+16)*32+thx] = (tampon_base_x + thx >= 0 && tampon_base_x + thx < width && tampon_base_y + thy + 16 >= 0 && tampon_base_y + thy + 16 < height) ? src[(tampon_base_y+thy+16)*width + tampon_base_x+thx] : makeFloat3(0.f, 0.f, 0.f);
+    tampon[thy*32+thx+16] = (tampon_base_x + thx +16 >= 0 && tampon_base_x + thx +16 < width && tampon_base_y + thy >= 0 && tampon_base_y + thy < height) ? src[(tampon_base_y+thy)*width + tampon_base_x+thx+16] : makeFloat3(0.f, 0.f, 0.f);
+    tampon[(thy+16)*32+thx+16] = (tampon_base_x + thx +16 >= 0 && tampon_base_x + thx +16 < width && tampon_base_y + thy + 16 >= 0 && tampon_base_y + thy + 16 < height) ? src[(tampon_base_y+thy+16)*width + tampon_base_x+thx+16] : makeFloat3(0.f, 0.f, 0.f);
     __syncthreads();
 
     //horizontalBlur on tampon restraint into rectangle [8 - 24][0 - 32] -> 2 pass per thread
 
     //1st pass in [8 - 24][0 - 16]
     float tot = 0.;
-    float3 out = makeFloat3(0., 0., 0.);
-    float3 out2 = makeFloat3(0., 0., 0.);
+    float3 out = makeFloat3(0.f, 0.f, 0.f);
+    float3 out2 = makeFloat3(0.f, 0.f, 0.f);
     for (int i = 0; i < 17; i++){ //starting 8 to the left and going 8 to the right
         out += tampon[thy*32 + thx+i]*gaussiankernel[i];
 
@@ -52,28 +52,19 @@
         out2 += tampon[(thy+16)*32 + thx+i]*gaussiankernel[i];
     }
 
-<<<<<<< HEAD
     __syncthreads();
     tampon[thy*32 + thx+8] = out/tot;
     tampon[(thy+16)*32 + thx+8] = out2/tot;
     __syncthreads();
 
     //verticalBlur on tampon restraint into rectangle [8 - 24][8 - 24] -> 1 pass per thread
-    out = makeFloat3(0., 0., 0.);
+    out = makeFloat3(0.f, 0.f, 0.f);
     tot = 0.;
     for (int i = 0; i < 17; i++){ //starting 8 to the left and going 8 to the right
         out += tampon[(thy+i)*32 + thx+8]*gaussiankernel[i];
 
         //border handling precompute
         if (tampon_base_y+thy+i >= 0 && tampon_base_y+thy+i < height) tot += gaussiankernel[i];
-=======
-    float tot = 0.0f;
-    float3 out; out.x = out.y = out.z = 0.0f;
-    for (int i = max(current_line-GAUSSIANSIZE, 0); i <= min(current_line+GAUSSIANSIZE, h-1); i++){
-        out += src[i * w + current_column]*gaussiankernel[GAUSSIANSIZE+i-current_line];
-        tot += gaussiankernel[GAUSSIANSIZE+i-current_line];
-        //printf("%f\n", gaussiankernel[GAUSSIANSIZE+i-current_line]);
->>>>>>> f64e650e
     }
 
     __syncthreads();
