//translated from zig from vapoursynth-zip. Thank you again julek

#ifndef TORGBSH
#define TORGBSH

#include "../util/preprocessor.hpp"

VSNode * toRGBS(VSNode * source, VSCore *core, const VSAPI *vsapi, bool mode16bit = false){
    const VSVideoInfo *vi = vsapi->getVideoInfo(source);

<<<<<<< HEAD
    if ((vi->format.bitsPerSample == 32) && (vi->format.colorFamily == cfRGB) && vi->format.sampleType == stFloat){
=======
    if ((vi->format.bitsPerSample == ((mode16bit)? 16:32)) && (vi->format.colorFamily == cfRGB) && vi->format.sampleType == stFloat){
>>>>>>> aa8db3d8
        return source;
    }

    const int matrix = (vi->height > 650)? 1 : 6;
    VSMap* args = vsapi->createMap();
    vsapi->mapConsumeNode(args, "clip", source, maReplace);
    vsapi->mapSetInt(args, "matrix_in", matrix, maReplace);
    vsapi->mapSetInt(args, "format", mode16bit?pfRGBH:pfRGBS, maReplace);

    VSPlugin* vsplugin = vsapi->getPluginByID(VSH_RESIZE_PLUGIN_ID, core);
    VSMap* ret = vsapi->invoke(vsplugin, "Bicubic", args);
    VSNode* out = vsapi->mapGetNode(ret, "clip", 0, NULL);

    vsapi->freeMap(ret);
    vsapi->freeMap(args);

    return out;
}

#endif<|MERGE_RESOLUTION|>--- conflicted
+++ resolved
@@ -8,11 +8,7 @@
 VSNode * toRGBS(VSNode * source, VSCore *core, const VSAPI *vsapi, bool mode16bit = false){
     const VSVideoInfo *vi = vsapi->getVideoInfo(source);
 
-<<<<<<< HEAD
-    if ((vi->format.bitsPerSample == 32) && (vi->format.colorFamily == cfRGB) && vi->format.sampleType == stFloat){
-=======
     if ((vi->format.bitsPerSample == ((mode16bit)? 16:32)) && (vi->format.colorFamily == cfRGB) && vi->format.sampleType == stFloat){
->>>>>>> aa8db3d8
         return source;
     }
 
